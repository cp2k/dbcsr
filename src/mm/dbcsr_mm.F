--- conflicted
+++ resolved
@@ -102,6 +102,8 @@
    USE dbcsr_work_operations,           ONLY: dbcsr_add_wm_from_matrix,&
                                               dbcsr_finalize,&
                                               dbcsr_work_create
+                                              
+   use dbcsr_mm_carma,                  only: dbcsr_carma
 #include "base/dbcsr_base_uses.f90"
 
 !$ USE OMP_LIB, ONLY: omp_get_thread_num, omp_get_num_threads
@@ -379,7 +381,6 @@
                                      first_row, last_row, first_column, last_column, first_k, last_k, &
                                      retain_sparsity, filter_eps, &
                                      flop)
-
       CHARACTER(LEN=1), INTENT(IN)                       :: transa, transb
       TYPE(dbcsr_scalar_type), INTENT(IN)                :: alpha
       TYPE(dbcsr_type), INTENT(IN)                       :: matrix_a, matrix_b
@@ -391,7 +392,53 @@
       REAL(KIND=real_8), INTENT(IN), OPTIONAL            :: filter_eps
       INTEGER(KIND=int_8), INTENT(OUT), OPTIONAL         :: flop
 
-      CHARACTER(len=*), PARAMETER :: routineN = 'dbcsr_multiply_generic', &
+      TYPE(dbcsr_mp_obj)                                 :: mp_obj
+      integer                                            :: npcols, nprows, numnodes
+      
+      mp_obj = dbcsr_distribution_mp(matrix_c%dist)
+      numnodes = dbcsr_mp_numnodes(mp_obj)
+      nprows = dbcsr_mp_nprows(mp_obj)
+      npcols = dbcsr_mp_npcols(mp_obj)
+      
+      if (nprows == numnodes .and. npcols == 1 .and. transa .NE. dbcsr_no_transpose &
+          .and. .not. present(first_row)    .and. .not. present(last_row) &
+          .and. .not. present(first_column) .and. .not. present(last_column) &
+          .and. .not. present(first_k)      .and. .not. present(last_k) ) then
+         call dbcsr_carma(transa, matrix_a, matrix_b, matrix_c)
+      else
+         call dbcsr_multiply_generic_low(transa, transb, &
+                                     alpha, matrix_a, matrix_b, beta, matrix_c, &
+                                     first_row, last_row, first_column, last_column, first_k, last_k, &
+                                     retain_sparsity, filter_eps, &
+                                     flop)
+      endif
+      
+   end subroutine
+
+
+
+! **************************************************************************************************
+!> \brief Performs a multiplication of two dbcsr_type matrices,
+!>        as  C := alpha * op( A ) * op( B ) + beta * C.
+! **************************************************************************************************
+   SUBROUTINE dbcsr_multiply_generic_low(transa, transb, &
+                                     alpha, matrix_a, matrix_b, beta, matrix_c, &
+                                     first_row, last_row, first_column, last_column, first_k, last_k, &
+                                     retain_sparsity, filter_eps, &
+                                     flop)
+
+      CHARACTER(LEN=1), INTENT(IN)                       :: transa, transb
+      TYPE(dbcsr_scalar_type), INTENT(IN)                :: alpha
+      TYPE(dbcsr_type), INTENT(IN)                       :: matrix_a, matrix_b
+      TYPE(dbcsr_scalar_type), INTENT(IN)                :: beta
+      TYPE(dbcsr_type), INTENT(INOUT)                    :: matrix_c
+      INTEGER, INTENT(IN), OPTIONAL                      :: first_row, last_row, first_column, &
+                                                            last_column, first_k, last_k
+      LOGICAL, INTENT(IN), OPTIONAL                      :: retain_sparsity
+      REAL(KIND=real_8), INTENT(IN), OPTIONAL            :: filter_eps
+      INTEGER(KIND=int_8), INTENT(OUT), OPTIONAL         :: flop
+
+      CHARACTER(len=*), PARAMETER :: routineN = 'dbcsr_multiply_generic_low', &
          routineP = moduleN//':'//routineN
       LOGICAL, PARAMETER                                 :: dbg = .FALSE.
       REAL(real_8), PARAMETER                            :: make_dense_occ_thresh = 1.0_dp
@@ -571,12 +618,7 @@
          DBCSR_ABORT("A cols/B rows not equal")
       !
       ! No dense multiplication when filtering is used.
-<<<<<<< HEAD
       use_dense_mult = dbcsr_cfg%mm_densification .AND. (.NOT. PRESENT(filter_eps))
-=======
-      use_dense_mult = .NOT. PRESENT(filter_eps)
-      !IF (has_acc) use_dense_mult = .FALSE.
->>>>>>> e0f2f135
       !
       mp_obj = dbcsr_distribution_mp(matrix_c%dist)
       numnodes = dbcsr_mp_numnodes(mp_obj)
@@ -982,7 +1024,7 @@
       output_unit = default_output_unit
       num_multiplications = num_multiplications+1
       CALL timestop(handle)
-   END SUBROUTINE dbcsr_multiply_generic
+   END SUBROUTINE dbcsr_multiply_generic_low
 
 ! **************************************************************************************************
 !> \brief ...
